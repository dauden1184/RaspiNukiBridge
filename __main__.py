--- conflicted
+++ resolved
@@ -13,171 +13,6 @@
 logging.getLogger("bleak").addHandler(handler)
 logging.getLogger("bleak").setLevel(logging.ERROR)
 
-
-<<<<<<< HEAD
-=======
-class WebServer:
-
-    def __init__(self, host, port, token, nuki_manager):
-        self._host = host
-        self._port = port
-        self._token = token
-        self.nuki_manager = nuki_manager
-        self._start_datetime = None
-        self._server_id = uuid.getnode() & 0xFFFFFFFF  # Truncate server_id to 32 bit, OpenHub doesn't like it too big
-        self._http_callbacks = [None, None, None]  # Nuki Bridge support up to 3 callbacks
-
-    def start(self):
-        app = web.Application()
-        app.add_routes([web.get('/info', self.nuki_info),
-                        web.get('/list', self.nuki_list),
-                        web.get('/lock', self.nuki_lock),
-                        web.get('/unlock', self.nuki_unlock),
-                        web.get('/lockAction', self.nuki_lockaction),
-                        web.get('/lockState', self.nuki_state),
-                        web.get('/callback/add', self.callback_add),
-                        web.get('/callback/list', self.callback_list),
-                        web.get('/callback/remove', self.callback_remove)])
-        app.on_startup.append(self._startup)
-        web.run_app(app, host=self._host, port=self._port)
-
-    @staticmethod
-    def _get_nuki_last_state(nuki):
-        state = {"mode": nuki.last_state["nuki_state"].value,
-                 "state": nuki.last_state["lock_state"].value,
-                 "stateName": nuki.last_state["lock_state"].name,
-                 "batteryCritical": nuki.is_battery_critical,
-                 "batteryCharging": nuki.is_battery_charging,
-                 "batteryChargeState": nuki.battery_percentage,
-                 "keypadBatteryCritical": False,  # How to get this from bt api?
-                 "doorsensorState": nuki.last_state["door_sensor_state"].value,
-                 "doorsensorStateName": nuki.last_state["door_sensor_state"].name,
-                 "ringactionTimestamp": None,  # How to get this from bt api?
-                 "ringactionState": None,  # How to get this from bt api?
-                 "timestamp": nuki.last_state["current_time"].isoformat().split(".")[0],
-                 "success": True,
-                 }
-
-        if nuki.device_type == DeviceType.OPENER:
-            state["ringactionTimestamp"] = nuki.last_state["current_time"].isoformat().split(".")[0]
-            state["ringactionState"] = nuki.last_state["last_lock_action_completion_status"]
-
-        return state
-
-    async def _newstate(self, nuki):
-        logger.info(f"Nuki new state: {nuki.last_state}")
-        if any(self._http_callbacks):
-            async with ClientSession() as session:
-                for url in filter(None, self._http_callbacks):
-                    try:
-                        data = {"nukiId": hex(nuki.config["id"])[2:],
-                                "deviceType": nuki.device_type.value}  # How to get this from bt api?
-                        data.update(self._get_nuki_last_state(nuki))
-                        async with session.post(url, data=json.dumps(data)) as resp:
-                            await resp.text()
-                    except:
-                        logger.exception(f"Error on http callbak {url}")
-
-    async def _startup(self, _app):
-        self._start_datetime = datetime.datetime.now()
-        await self.nuki_manager.start_scanning()
-
-    async def callback_add(self, request):
-        if not self._check_token(request):
-            raise web.HTTPForbidden()
-        callback_url = request.query["url"]
-        for i, call in enumerate(self._http_callbacks):
-            if not call:
-                self._http_callbacks[i] = callback_url
-                break
-        if not self.nuki_manager.newstate_callback:
-            self.nuki_manager.newstate_callback = self._newstate
-        logger.info(f"Add http callback: {callback_url}")
-        return web.Response(text=json.dumps({"success": True}))
-
-    async def callback_list(self, request):
-        if not self._check_token(request):
-            raise web.HTTPForbidden()
-        resp = {"callbacks": [{"id": url_id, "url": url} for url_id, url in enumerate(self._http_callbacks) if url]}
-        return web.Response(text=json.dumps(resp))
-
-    async def callback_remove(self, request):
-        if not self._check_token(request):
-            raise web.HTTPForbidden()
-        url_id = request.query["id"]
-        self._http_callbacks[int(url_id)] = None
-        return web.Response(text=json.dumps({"success": True}))
-
-    async def nuki_list(self, request):
-        if not self._check_token(request):
-            raise web.HTTPForbidden()
-        resp = [{"nukiId": hex(nuki.config["id"])[2:],
-                 "deviceType": nuki.device_type.value,  # How to get this from bt api?
-                 "name": nuki.config["name"],
-                 "lastKnownState": self._get_nuki_last_state(nuki)} for nuki in self.nuki_manager if nuki.config]
-        return web.Response(text=json.dumps(resp))
-
-    async def nuki_info(self, request):
-        if not self._check_token(request):
-            raise web.HTTPForbidden()
-        resp = {"bridgeType": BridgeType.SW.value,
-                # The hardwareId should not be sent if bridgeType is BRIDGE_SW, but the homeassistant
-                # integration expects it
-                "ids": {"hardwareId": self._server_id, "serverId": self._server_id},
-                "versions": {"appVersion": "0.1.0"},
-                "uptime": (datetime.datetime.now() - self._start_datetime).seconds,
-                "currentTime": datetime.datetime.now().isoformat()[:-7] + "Z",
-                "serverConnected": False,
-                "scanResults": [{"nukiId": hex(nuki.config["id"])[2:],
-                                 "type": nuki.device_type.value,  # How to get this from bt api?
-                                 "name": nuki.config["name"],
-                                 "rssi": nuki.rssi,
-                                 "paired": True} for nuki in self.nuki_manager if nuki.config]}
-        return web.Response(text=json.dumps(resp))
-
-    def _check_token(self, request):
-        if "hash" in request.query:
-            rnr = request.query["rnr"]
-            ts = request.query["ts"]
-            hash_256 = hashlib.sha256(f"{ts},{rnr},{self._token}".encode("utf-8")).hexdigest()
-            return hash_256 == request.query["hash"]
-        elif "token" in request.query:
-            return self._token == request.query["token"]
-        return False
-
-    async def nuki_lockaction(self, request):
-        if not self._check_token(request):
-            raise web.HTTPForbidden()
-        action = int(request.query["action"])
-        n = self.nuki_manager.nuki_by_id(int(request.query["nukiId"], base=16))
-        await n.lock_action(action)
-        res = json.dumps({"success": True, "batteryCritical": n.is_battery_critical})
-        return web.Response(text=res)
-
-    async def nuki_state(self, request):
-        if not self._check_token(request):
-            raise web.HTTPForbidden()
-        n = self.nuki_manager.nuki_by_id(int(request.query["nukiId"], base=16))
-        return web.Response(text=json.dumps(self._get_nuki_last_state(n)))
-
-    async def nuki_lock(self, request):
-        if not self._check_token(request):
-            raise web.HTTPForbidden()
-        n = self.nuki_manager.nuki_by_id(int(request.query["nukiId"], base=16))
-        await n.lock()
-        res = json.dumps({"success": True, "batteryCritical": n.is_battery_critical})
-        return web.Response(text=res)
-
-    async def nuki_unlock(self, request):
-        if not self._check_token(request):
-            raise web.HTTPForbidden()
-        n = self.nuki_manager.nuki_by_id(int(request.query["nukiId"], base=16))
-        await n.unlock()
-        res = json.dumps({"success": True, "batteryCritical": n.is_battery_critical})
-        return web.Response(text=res)
-
-
->>>>>>> 550d086e
 def _add_devices_to_manager(data, nuki_manager):
     for ls in data["smartlock"]:
         address = ls["address"]
